# TODO (features and improvements)
<<<<<<< HEAD

## Improvements
- change tools to rpi_remote_tools / get folder info from a root file
=======
>>>>>>> dfa9b357
- start app when RPI boots
- locate files in .config
- connect to bt speaker
- graceful kill with SIGTERM
- mypy
- progress bar for uploading files
- scrollable file lists
- light blue background
- volume adjust each clip and save as multi sound to file<|MERGE_RESOLUTION|>--- conflicted
+++ resolved
@@ -1,10 +1,7 @@
 # TODO (features and improvements)
-<<<<<<< HEAD
 
 ## Improvements
 - change tools to rpi_remote_tools / get folder info from a root file
-=======
->>>>>>> dfa9b357
 - start app when RPI boots
 - locate files in .config
 - connect to bt speaker
